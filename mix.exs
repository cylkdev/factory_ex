--- conflicted
+++ resolved
@@ -41,13 +41,6 @@
   defp deps do
     [
       {:ecto, "~> 3.0"},
-<<<<<<< HEAD
-=======
-      {:faker, ">= 0.0.0"},
-
-      {:nimble_options, "~> 1.0"},
-
->>>>>>> 179e5725
       {:ecto_sql, "~> 3.0", only: [:test, :dev], optional: true},
       {:postgrex, "~> 0.16", only: [:test, :dev], optional: true},
 
